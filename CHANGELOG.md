# Changelog

All notable changes to this project will be documented in this file.

The format is based on [Keep a Changelog](https://keepachangelog.com/en/1.0.0/),
and this project adheres to [Semantic Versioning](https://semver.org/spec/v2.0.0.html).

<!--
Before releasing:

- change versions in Cargo.toml
- change Unreleased to the version number
- create new Unreleased section
- update links at the end of the document
- add "New Contributors" section if there were any first-time contributors

### New Contributors

- @new-contributor made their first contribution in #11!
-->

## [Unreleased]

### Added

- You can now detect controller release occurrences with `ButtonState::is_now_released`.
- Added support for 5.5W motors with a new constructor (`Motor::new_exp`) and four new getters (`Motor::max_voltage`, `Motor::motor_type`, `Motor::is_v5`, and `Motor::is_exp`) for `Motor`. (#167)
- The conditions upon which functions return errors are now documented. (#155).
- Implemented the `Copy` trait for `BannerTheme`.
- Added a getter that retrieves a `Controller`'s identifier. (#189)
- Added support for controllers in `DynamicPeripherals`. (#196)
- Added the ability to return Smart Ports, ADI ports, the display, and controllers to `DynamicPeripherals`. (#196)
- Added a `SmartDevice::UPDATE_INTERVAL` constant for all devices, representing the amount of time between data updates from a given device. (#199) (**Breaking Change**)
- Added a `toggle` method to `AdiDigitalOut` to toggle between level outputs.

### Fixed

- `AdiAddrLed::set_pixel` will now correctly return an error if the device's ADI expander is disconnected. (#155)
- The `dbg!();` now works as expected when no arguments are supplied to it. (#175)
- `Motor::velocity` now correctly returns the estimated velocity instead of target velocity. (#184) (**Breaking Change**)
- Removed useless generics from `AdiAddrLed::new`. (#197) (**Breaking Change**)
- IMU calibration timeouts should no longer appear when the IMU is in working condition. (#212)
- Fixed an issue preventing ADI updates in fast loops. (#210)

### Changed

- Controller state is now returned all at once to reduce error checking. (#152) (**Breaking Change**)
- Controller bumper naming scheme has been changed from `<left/right>_trigger_<1/2>` to `button_<r/l><1/2>`. (#204) (**Breaking Change**)
- `Button::was_pressed` has been renamed to `ButtonState::is_now_pressed`.
- `battery::capacity` now returns from 0.0-1.0 rather than 0-100.
- `battery::voltage` is now returned in volts rather than millivolts.
- `battery::current` is now returned in amps rather than milliamps.
- Changed the incorrect return types of `AdiSolenoid::is_open` and `AdiSolenoid::is_closed` from `LogicLevel` to `bool`. (#164) (**Breaking Change**)
- Renamed `Motor::MAX_VOLTAGE` to `Motor::V5_MAX_VOLTAGE` and added `Motor::EXP_MAX_VOLTAGE`. (#167) (**Breaking Change**)
- Moved the ability to convert Smart devices to `SmartPorts` out of the `SmartDevice` trait and into the devices themselves. (#171) (**Breaking Change**)
- Getters and constructors will now create warnings when their return values are not used. (#155)
- Renamed `OpticalSensor::rgb` to `OpticalSensor::color` and `OpticalSensor::raw` to `OpticalSensor::raw_color` (#179) (**Breaking Change**).
- Made the following functions infallible: `AdiAccelerometer::sensitivity`, `AdiAccelerometer::max_acceleration`, `AdiPotentiometer::potentiometer_type`, `AdiPotentiometer::max_angle`, `Motor::target`, and `RotationSensor::direction`. (#182) (**Breaking Change**)
- `OpticalSensor::led_brightness` now returns a number from `0.0` - `1.0` rather than a number from `1` - `100`. (#155) (**Breaking Change**)
- Renamed `Motor::update_profiled_velocity` to `Motor::set_profiled_velocity`. (#155) (**Breaking Change**)
- `Mutex` is now `?Sized`, matching the behavior of the standard library. (#202) (**Breaking Change**)
- Switched to the [`rgb`](https://crates.io/crates/rgb) for color storage. `vexide::devices::color` is now `vexide::devices::rgb` which re-exports the `Rgb` type. (#201) (**Breaking Change**)
- Renamed `AddrledError::Adi` to `AddrledError::Port`. (#203) (**Breaking Change**)
- Renamed `GpsImu::set_data_rate` to `GpsImu::set_data_interval`. (#199) (**Breaking Change**)
- Renamed `InertialSensor::set_data_rate` to `InertialSensor::set_data_interval`. (#199) (**Breaking Change**)
- Renamed `Motor::DATA_WRITE_INTERVAL` to `Motor::WRITE_INTERVAL`. (#199) (**Breaking Change**)
- Renamed `InertialSensor::accel` to `InertialSensor::acceleration` (#213) (**Breaking Change**)
- `OpticalSensor::last_gesture` now returns an `Option<Gesture>` if no gesture was detected. (#215) (**Breaking Change**)
- The `time` field on `Gesture` is now returned as an instance of `SmartDeviceTimestamp`. (#215) (**Breaking Change**)
- `Gesture` and `GestureDirection` no longer implements `Default`. (#215) (**Breaking Change**)

### Removed

- Removed `Motor::DATA_READ_INTERVAL`. Use `Motor::UPDATE_INTERVAL` instead. (#199) (**Breaking Change**)
- Removed `InertialSensor::CALIBRATION_TIMEOUT` and replaced it with the `InertialSensor::CALIBRATION_START_TIMEOUT` and `InertialSensor::CALIBRATION_START_TIMEOUT` constants. (#212) (**Breaking Change**)
- `AdiDigitalOut::level` now reads the actual reported level value from VEXos, and thus now returns a `Result`. (#210) (**Breaking Change**)
- Removed the defunct `usd` module from `vexide::devices`. (#198) (**Breaking Change**)
- Removed `AdiSolenoid`. Use `AdiDigitalOut` instead. (#210) (**Breaking Change**)
<<<<<<< HEAD
- Removed the deprecated `ZERO_POSITION` and `ZERO_VELOCITY` `Motor` status flags. (#211) (**Breaking Change**)
=======
- `GestureDirection::None` has been removed, as `OpticalSensor::next_gesture` now returns an `Option<Gesture>`. (#215) (**Breaking Change**)
- `GestureDirection` no longer has a `From` conversion for `u32`. (#215) (**Breaking Change**)
>>>>>>> 1c5d32c3

### New Contributors

@zabackary made their first contribution in #164!

## [0.4.1]

### Added

### Fixed

- Updated to vex-sdk 0.21.0, fixing ABI incompatibilities between the VEXos calling convention and the hard-float ABI introduced in vexide 0.4.0. This should fix broken functions that pass floats to the SDK. (#156)

### Changed

### Removed

### New Contributors

## [0.4.0]

### Added

- Added support for the V5 GPS Sensor (#79)
- Added support for custom banner themes configurable through the `vexide::main` macro (#127)

### Fixed

- Fixed an issue where the distance sensor relative_size returned a u32 when it can be negative. (#116)
- Fixed an issue preventing the `Screen::draw_buffer` function from working properly. (#128)
- Fixed an issue where panic messages would not be displayed even when the `display_panics` feature was enabled if the screens render mode was set to `DoubleBuffered`. (#134)
- `GpsImu` should now validate on the correct port. (#141)

### Changed

- Refactored the distance sensor API. All readings from the sensor are now read at once in a `object` method that can be possibly `None` if no object was detected. (#122) (**Breaking Change**)
- Adjusted distance sensor status code errors to be more clear.
- Overhauled the design of the startup banner.
- Adjusted distance sensor error names. (#113) (**Breaking Change**)
- Renamed `SmartDevice::port_index` and `SmartPort::index` to `SmartDevice::port_number` and `SmartPort::port_number`. (#121) (**Breaking Change**)
- Renamed `AdiDevice::port_index` and `AdiPort::index` to `AdiDevice::port_number` and `AdiDevice::port_number`. (#121) (**Breaking Change**)
- `SmartPort::device_type` now no longer returns a `Result`. (#121) (**Breaking Change**)
- Updated the names of certain misspelled `enum` variants, constants, and fields. (#132) (**Breaking Change**)
- Marks many futures as `#[must_use]` to warn when futures are created without `await`ing them. (#112)
- Renamed `Screen` and its associated structs to `Display`. (#138) (**Breaking Change**)
- Changes the banner attribute syntax in the `vexide::main` macro. (#127) (**Breaking Change**)
- Controller joystick axis getters now return `f64` instead of `f32`. (#133) (**Breaking Change**)
- Fixed an issue where the async executor would block indefinetly on the first program run after a Brain reboot (#139)
- Removed the `critical_section` module from `vexide_core`, since vexide doesn't use interrupts and it can potentially break VEXos operations. (#144) (**Breaking Change**)
- Switched to a hard-float libm build with up to 6 times faster floating point operations. (#145)

### Removed

### New Contributors

## [0.3.0]

### Added

- The startup banner and code signature may now be configured using parameters passed to `vexide::main`. (#102)
- Added the ``ProgramOwner``, ``ProgramType``, and ``ProgramFlags`` types for code signature configuration. (#76)
- Created new ``force_rust_libm`` feature to force the use of a slower, 100% Rust, libm implementation. This is useful for building on WASM. (#106)
- Optimized floating point math operations available through the `Float` extension trait. (#77)
- Added text metrics getters to the `Text` widget. (#83)
- Added alignment support for the `Text` widget. (#85)
- `CompetitonBuilder` functions can now return a `ControlFlow` in order to explicitly end execution. (#89)
- `Point2` can now be converted to mint when using the `nalgebra` feature. (#91)

### Fixed

- Fixed a typo in some conditional compilation for the `smart_leds_trait` and `embedded_graphics` features that prevented them from being enabled.
- Peripherals can now be mutated in the main function (#75)
- Panic messages now output over serial even on `display_panics` feature.

### Changed

- Updated ``vex-sdk`` to version 0.17.0. (#76)
- Renamed ``ColdHeader`` to ``CodeSignature``. (#76) (**Breaking Change**)
- Renamed the entrypoint symbol from ``_entry`` to ``_start``. (#76) (**Breaking Change**)
- Renamed ``__stack_start`` and ``__stack_end`` symbols to ``__stack_top`` and ``__stack_bottom`` respectively. (#76) (**Breaking Change**)
- Renamed the ``.cold_magic`` section to ``.code_signature``. (#76) (**Breaking Change**)
- Made fields on screen widgets public. (#81)
- Renamed `Competition` to `CompetitionRuntime`, `CompetitionRobotExt` to `CompetitionExt`, and `CompetitionRobot` to `Competition`. (#87) (**Breaking Change**)
- Removed the `Error` associated type from the `Competition` trait and made all methods infallible. (#87) (**Breaking Change**)

### Removed

- The `no-banner` feature has been removed from `vexide-startup` and must now be toggled through the `vexide:main` attribute. (#102) (**Breaking Change**)
- Removed the useless ``__rodata_start`` and ``__rodata_end`` symbols.
- Support for `vexide-math` has been dropped. (#78) (**Breaking Change**)

### New Contributors

## [0.2.1]

### Added

### Fixed

- Fixed debug builds causing data aborts. (#67)

### Changed

### Removed

### New Contributors

## [0.2.0]

### Added

- Added `TICKS_PER_ROTATION` constant to `AdiEncoder` for use with `Position`.

### Fixed

- Removed unintentional re-exports from `vexide-core` program module. (**Breaking Change**)
- Fixed vision panicking after getting garbage data from vex-sdk.
- Corrected incorrect axis getters in the `Controller` API.

### Changed

### Removed

### New Contributors

[unreleased]: https://github.com/vexide/vexide/compare/v0.3.0...HEAD
[0.2.0]: https://github.com/vexide/vexide/compare/v0.1.0...v0.2.0
[0.2.1]: https://github.com/vexide/vexide/compare/v0.2.0...v0.2.1
[0.3.0]: https://github.com/vexide/vexide/compare/v0.2.1...v0.3.0
[0.4.0]: https://github.com/vexide/vexide/compare/v0.3.0...v0.4.0
[0.4.1]: https://github.com/vexide/vexide/compare/v0.4.0...v0.4.1<|MERGE_RESOLUTION|>--- conflicted
+++ resolved
@@ -76,12 +76,9 @@
 - `AdiDigitalOut::level` now reads the actual reported level value from VEXos, and thus now returns a `Result`. (#210) (**Breaking Change**)
 - Removed the defunct `usd` module from `vexide::devices`. (#198) (**Breaking Change**)
 - Removed `AdiSolenoid`. Use `AdiDigitalOut` instead. (#210) (**Breaking Change**)
-<<<<<<< HEAD
 - Removed the deprecated `ZERO_POSITION` and `ZERO_VELOCITY` `Motor` status flags. (#211) (**Breaking Change**)
-=======
 - `GestureDirection::None` has been removed, as `OpticalSensor::next_gesture` now returns an `Option<Gesture>`. (#215) (**Breaking Change**)
 - `GestureDirection` no longer has a `From` conversion for `u32`. (#215) (**Breaking Change**)
->>>>>>> 1c5d32c3
 
 ### New Contributors
 
