--- conflicted
+++ resolved
@@ -31,13 +31,10 @@
 - Added support for controllers in `DynamicPeripherals`. (#196)
 - Added the ability to return Smart Ports, ADI ports, the display, and controllers to `DynamicPeripherals`. (#196)
 - Added a `SmartDevice::UPDATE_INTERVAL` constant for all devices, representing the amount of time between data updates from a given device. (#199) (**Breaking Change**)
-<<<<<<< HEAD
 - Added a `toggle` method to `AdiDigitalOut` to toggle between level outputs (210).
 - Added the `OpticalSensor::GESTURE_UPDATE_INTERVAL` (50mS) constant (#211).
-=======
 - Added a `toggle` method to `AdiDigitalOut` to toggle between level outputs.
 - Added a `SerialPort::set_baud_rate` method for the adjusting baudrate of a generic serial smartport after initialization. (#217)
->>>>>>> 09b6cb6f
 
 ### Fixed
 
@@ -71,11 +68,8 @@
 - Renamed `InertialSensor::set_data_rate` to `InertialSensor::set_data_interval`. (#199) (**Breaking Change**)
 - Renamed `Motor::DATA_WRITE_INTERVAL` to `Motor::WRITE_INTERVAL`. (#199) (**Breaking Change**)
 - Renamed `InertialSensor::accel` to `InertialSensor::acceleration` (#213) (**Breaking Change**)
-<<<<<<< HEAD
 - Renamed `GpsImu::accel` to `GpsImu::acceleration` (#211) (**Breaking Change**)
-=======
 - `SerialPort::read_byte` now takes `&mut self`. (#215) (**Breaking Change**)
->>>>>>> 09b6cb6f
 - `OpticalSensor::last_gesture` now returns an `Option<Gesture>` if no gesture was detected. (#215) (**Breaking Change**)
 - The `time` field on `Gesture` is now returned as an instance of `SmartDeviceTimestamp`. (#215) (**Breaking Change**)
 - `Gesture` and `GestureDirection` no longer implements `Default`. (#215) (**Breaking Change**)
