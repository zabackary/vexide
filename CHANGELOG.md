--- conflicted
+++ resolved
@@ -53,12 +53,9 @@
 - Added implementations of `Mul<i64>` and `Div<i64>` for `Position`, allowing
   for opaque scaling (#230)
 - Added panic hook support comparable to the Rust standard library through `vexide::panic::set_hook` and `vexide::panic::take_hook` (#234)
-<<<<<<< HEAD
 - Added support for legacy ADI servos through the `AdiServo` API. (#241)
-=======
 - Added support for the V5 AI Vision Sensor (#58)
 - Added FOV constants to the Vision Sensor (#58)
->>>>>>> 037e4f75
 - Added missing `Send` and `Sync` `impl`s for RwLock. (#239)
 - Added the `Proportional` font family and support for fractional font scaling. (#248) (**Breaking Change**)
 - Added `AdiDigitalOut::with_initial_state` to set the initial state of a digital output while creating it (#246)
