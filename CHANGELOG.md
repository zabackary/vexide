# Changelog

All notable changes to this project will be documented in this file.

The format is based on [Keep a Changelog](https://keepachangelog.com/en/1.0.0/),
and this project adheres to [Semantic Versioning](https://semver.org/spec/v2.0.0.html).

<!--
Before releasing:

- change versions in Cargo.toml
- change Unreleased to the version number
- create new Unreleased section
- update links at the end of the document
- add "New Contributors" section if there were any first-time contributors
- copy and paste the following sections to the top

## [Unreleased]

### Added

### Fixed

### Changed

### Removed

### New Contributors

- @new-contributor made their first contribution in #11!
-->

## [Unreleased]

### Added

- Added the `FsString` `PathBuf` types as mutable and owned equivalents to `FsStr` and `Path`. (#296)
- Added `read_dir`, `ReadDir`, and `DirEntry` to `vexide_core::fs` for directory reading support. (#296)
- Implemented `PartialOrd` for `Version`. (#288)
- Added `RadioLink::INTERNAL_BUFFER_SIZE` constant. (#293)

### Fixed

- Added a missing `Drop` implementation to `File` that will close and flush the file descriptor. (#295)
- Fixed an issue where printing large amounts of data to `Stdout` without ticking the executor would immediately exit the program. (#296)
- `StdoutRaw::flush` now flushes the outgoing serial buffer (#296)
- Fixed an issue with `AdiEncoder` potentially configuring the wrong port. (#301)

### Changed

- `Controller::battery_capacity` now returns a float from 0.0 to 1.0 instead of an i32. (#286) (**Breaking Change**)
- `RadioLink::open` now panics if `id` is not a valid `CStr` rather than returning a `Result`. (#293) (**Breaking Change**)
- `SerialPort::open` now returns a `Future` that must be awaited before opening the port. (#293) (**Breaking Change**)
- Renamed `vexide::async_runtime` module to `vexide::runtime`. (#305) (**Breaking Change**)
- The `vexide::async_runtime::task` module is now a top-level `vexide::task` module. (#305) (**Breaking Change**)
- Merged `vexide::core::time` and `vexide::async_runtime::time` into a single `vexide::time` module. (#305) (**Breaking Change**)
- Moved `vexide::core` modules to the top-level `vexide` crate. For example, `vexide::core::fs` is now `vexide::fs`. (#305) (**Breaking Change**)
<<<<<<< HEAD
- `InertialSensor::calibrate`, `AdiGyroscope::calibrate`, `DynamicPeripherals` methods, `OpenOptions` methods, and `Text::align` are now callable in `const fn` context. (#308)
=======
- `vexide::allocator` is no longer cfg-gated to `target_vendor = "vex"`. (#307)
>>>>>>> 0f6fce0f

### Removed

- Removed `SerialError::Port`. `SerialPort` methods can no longer return `PortError`. (#293) (**Breaking Change**)
- Removed the `vexide::macro` module. (#305) (**Breaking Change**)
- Removed the `vexide::core` module in favor of top-level modules of the `vexide` crate. (#305) (**Breaking Change**)

### New Contributors

## [0.6.1]

### Added

### Fixed

- Fixed docs.rs build failures.
- Fixed outdated dependencies of vexide-graphics.

### Changed

### Removed

### New Contributors

## [0.6.0]

### Added

- Added functions to get VEXos version and uptime. (#278)
- Added a self-modifying memory patcher to `vexide_startup` that applies patches over the current program. This will be paired with `cargo-v5` changes to allow for much faster uploading.

### Fixed

- Fixed error handling for encoder port numbers. (#264)
- Fixed error handling for rangefinder port numbers. (#268)
- Fixed an internal issue regarding units with `Motor::set_position`.
- Fixed `File::seek` seeking to the wrong position when using `SeekFrom::End` with a negative offset. (#267)
- Fixed a rare issue with IMU calibration timing out at the start of some programs. (#275, #279)
- Recursive panics (panics that occur *within* `vexide_panic`'s handler) will now immediately abort rather than potentially causing a stack overflow. (#275)

### Changed

- Renamed `Once::is_complete` to `Once::is_completed` for consistency with the standard library. (#257) (**Breaking Change**)
- All `Position` methods are now usable in `const` context. (#254)
- Two-wire ADI devices (`AdiEncoder` and `AdiRangeFinder`) now take their ports as separate arguments instead of a tuple. (#271) (**Breaking Change**)
- `AdiEncoder` and `AdiRangeFinder` will now panic if invalid port pairings are passed rather than return a `Result`. (#271) (**Breaking Change**)
- `AdiDevice` is now const-generic over the number of ports used by the device. (#271) (**Breaking Change**)
- Replaced `AdiDevice::port_number` with `AdiDevice::port_numbers`. (#271) (**Breaking Change**)

### Removed

- Replaced `vexide_core::allocator::init_heap` with `vexide_core::allocator::claim`, which allows claiming uninitialized memory spans as heap space.
- The `Nul`, `InvalidLine`, and `InvalidColumn` `ControllerError` variants have been removed. These errors now cause panics. (#266) (**Breaking Change**)
- `DisplayError` has been removed and `Display::draw_buffer` now panics when given a buffer of invalid size. (#266) (**Breaking Change**)
- The `InvalidId` and `InvalidIdInCode` `AiVisionError` variants have been removed. These errors now cause panics. (#266) (**Breaking Change**)
- `VisionError::InvalidId` has been removed. Invalid signature IDs given to `VisionSensor` will now cause panics. (#266) (**Breaking Change**)
- The `lock` functions on `Stdin` and `Stdout` are now async. (#265) (**Breaking Change**)
- `Stdin` and `Stdout` instances can no longer be instantiated using struct initialization syntax. Prefer using `stdin()`/`stdout()`. (#281) (**Breaking Change**)

### Removed

- Removed the `Deref` implementation and `force` method on `LazyLock` to prevent deadlocks. use the async `LazyLock::get` instead. (#265) (**Breaking Change**)
- Removed the `Read` and `Write` implementations on `Stdin` and `Stdout` respectively to prevent deadlocks. (#265) (**Breaking Change**)
- Removed `EncoderError` and `RangeFinderError`. The respective devices now just return `PortError`. (#271) (**Breaking Change**)

### New Contributors

- @Saylar27 made their first contribution in #279!
- @ion908 made their first contribution in #278!

## [0.5.1]

### Added

### Fixed

- Fixed docs.rs build by updating to `vex-sdk` 0.26.0. No functional changes from 0.5.0.

### Changed

### Removed

### New Contributors

## [0.5.0]

### Added

- You can now detect controller release occurrences with `ButtonState::is_now_released`.
- Added support for 5.5W motors with a new constructor (`Motor::new_exp`) and four new getters (`Motor::max_voltage`, `Motor::motor_type`, `Motor::is_v5`, and `Motor::is_exp`) for `Motor`. (#167)
- Added support for the V5 Workcell Electromagnet smart device. (#176)
- The conditions upon which functions return errors are now documented. (#155).
- Implemented the `Copy` trait for `BannerTheme`.
- Added a getter that retrieves a `Controller`'s identifier. (#189)
- Added support for controllers in `DynamicPeripherals`. (#196)
- Added the ability to return Smart Ports, ADI ports, the display, and controllers to `DynamicPeripherals`. (#196)
- Added a `SmartDevice::UPDATE_INTERVAL` constant for all devices, representing the amount of time between data updates from a given device. (#199) (**Breaking Change**)
- Added a `toggle` method to `AdiDigitalOut` to toggle between level outputs (210).
- Added the `OpticalSensor::GESTURE_UPDATE_INTERVAL` (50mS) constant (#211).
- Added a `toggle` method to `AdiDigitalOut` to toggle between level outputs.
- Added a `SerialPort::set_baud_rate` method for the adjusting baudrate of a generic serial smartport after initialization. (#217)
- Added fields containing relevant failure information to several error types (#221) (**Breaking Change**)
- Added support for the power button in the `Controller` API. (#231) (**Breaking Change**)
- Added implementations of `Mul<i64>` and `Div<i64>` for `Position`, allowing
  for opaque scaling (#230)
- Added panic hook support comparable to the Rust standard library through `vexide::panic::set_hook` and `vexide::panic::take_hook` (#234)
- Added support for legacy ADI servos through the `AdiServo` API. (#241)
- Added support for the V5 AI Vision Sensor (#58)
- Added FOV constants to the Vision Sensor (#58)
- Added missing `Send` and `Sync` `impl`s for RwLock. (#239)
- Added the `Proportional` font family and support for fractional font scaling. (#248) (**Breaking Change**)
- Added `AdiDigitalOut::with_initial_state` to set the initial state of a digital output while creating it (#246)
- Added `Display::draw_text` to write `Text` to a `Display`. (#247)
- Added support for the legacy Yaw Rate Gyroscope through the `AdiGyroscope` struct. (#236)
- Added support for reading/writing to the Brain's SDCard slot using the `vexide::core::fs` module. (#22)

### Fixed

- `AdiAddrLed::set_pixel` will now correctly return an error if the device's ADI expander is disconnected. (#155)
- The `dbg!();` now works as expected when no arguments are supplied to it. (#175)
- `Motor::velocity` now correctly returns the estimated velocity instead of target velocity. (#184) (**Breaking Change**)
- Removed useless generics from `AdiAddrLed::new`. (#197) (**Breaking Change**)
- IMU calibration timeouts should no longer appear when the IMU is in working condition. (#212)
- Fixed an issue preventing ADI updates in fast loops. (#210)
- `Motor::status` can now actually return the `MotorStatus::BUSY` flag. (#211)
- Fixed a memory leak on every `RadioLink` construction. (#220)
- Fixed a panic in `RadioLink::open` that would occur if a program using a VEXlink radio was ran twice. (#243)
- Fixed a bug with IMU reset offsets being applied incorrectly. (#242)

### Changed

- Controller state is now returned all at once to reduce error checking. (#152) (**Breaking Change**)
- Controller bumper naming scheme has been changed from `<left/right>_trigger_<1/2>` to `button_<r/l><1/2>`. (#204) (**Breaking Change**)
- `Button::was_pressed` has been renamed to `ButtonState::is_now_pressed`.
- `battery::capacity` now returns from 0.0-1.0 rather than 0-100.
- `battery::voltage` is now returned in volts rather than millivolts.
- `battery::current` is now returned in amps rather than milliamps.
- Changed the incorrect return types of `AdiSolenoid::is_open` and `AdiSolenoid::is_closed` from `LogicLevel` to `bool`. (#164) (**Breaking Change**)
- Renamed `Motor::MAX_VOLTAGE` to `Motor::V5_MAX_VOLTAGE` and added `Motor::EXP_MAX_VOLTAGE`. (#167) (**Breaking Change**)
- Moved the ability to convert Smart devices to `SmartPorts` out of the `SmartDevice` trait and into the devices themselves. (#171) (**Breaking Change**)
- Renamed `SmartDeviceType::Magnet` to `SmartDeviceType::Electromagnet`. (#176) (**Breaking Change**)
- Getters and constructors will now create warnings when their return values are not used. (#155)
- Renamed `OpticalSensor::rgb` to `OpticalSensor::color` and `OpticalSensor::raw` to `OpticalSensor::raw_color` (#179) (**Breaking Change**).
- Made the following functions infallible: `AdiAccelerometer::sensitivity`, `AdiAccelerometer::max_acceleration`, `AdiPotentiometer::potentiometer_type`, `AdiPotentiometer::max_angle`, `Motor::target`, and `RotationSensor::direction`. (#182) (**Breaking Change**)
- `OpticalSensor::led_brightness` now returns a number from `0.0` - `1.0` rather than a number from `1` - `100`. (#155) (**Breaking Change**)
- Renamed `Motor::update_profiled_velocity` to `Motor::set_profiled_velocity`. (#155) (**Breaking Change**)
- `Mutex` is now `?Sized`, matching the behavior of the standard library. (#202) (**Breaking Change**)
- Switched to the [`rgb`](https://crates.io/crates/rgb) for color storage. `vexide::devices::color` is now `vexide::devices::rgb` which re-exports the `Rgb` type. (#201) (**Breaking Change**)
- Renamed `AddrledError::Adi` to `AddrledError::Port`. (#203) (**Breaking Change**)
- Renamed `GpsImu::set_data_rate` to `GpsImu::set_data_interval`. (#199) (**Breaking Change**)
- Renamed `InertialSensor::set_data_rate` to `InertialSensor::set_data_interval`. (#199) (**Breaking Change**)
- Renamed `Motor::DATA_WRITE_INTERVAL` to `Motor::WRITE_INTERVAL`. (#199) (**Breaking Change**)
- Renamed `InertialSensor::accel` to `InertialSensor::acceleration` (#213) (**Breaking Change**)
- Renamed `GpsImu::accel` to `GpsImu::acceleration` (#211) (**Breaking Change**)
- `SerialPort::read_byte` now takes `&mut self`. (#215) (**Breaking Change**)
- `OpticalSensor::last_gesture` now returns an `Option<Gesture>` if no gesture was detected. (#215) (**Breaking Change**)
- The `time` field on `Gesture` is now returned as an instance of `SmartDeviceTimestamp`. (#215) (**Breaking Change**)
- `Gesture` and `GestureDirection` no longer implements `Default`. (#215) (**Breaking Change**)
- Renamed `vexide::devices::geometry` to `vexide::devices::math`. (#218) (**Breaking Change**)
- Replaced the custom `Point2` type with `mint`'s `Point2` type for better interop. (#218) (**Breaking Change**)
- `SmartPort::device_type` now returns an `Option<SmartDeviceType>` which returns `None` if no device is connected or configured to a port. (#219) (**Breaking Change**)
- Renamed the `LinkError::NonTerminatingNul` and `ControllerError::NonTerminatingNul` variants to simply `Nul` and added a source error. (#220) (**Breaking Change**)
- Made `ControllerScreen` methods and `Controller::rumble` asynchronous and added synchronous `try_<action>` variants. (#222) (**Breaking Change**)
- Renamed `ControllerScreen::MAX_LINE_LENGTH` to `ControllerScreen::MAX_COLUMNS`. (#222) (**Breaking Change**)
- Refactored `InertialCalibrateFuture` to an opaque wrapper over the internal state machine. (#225) (**Breaking Change**)
- `GpsSensor::new` is now infallible and no longer returns a `Result`. (#240) (**Breaking Change**)
- `RadioLink::new` can now only fail on `NulError` and will not bail if a radio is disconnected. (#240) (**Breaking Change**)
- `RadioLink::unread_bytes` can now return a `LinkError::ReadError`. (#243)
- `RadioLink::is_linked` is now infallible. (#243) (**Breaking Change**)

### Removed

- Removed `Motor::DATA_READ_INTERVAL`. Use `Motor::UPDATE_INTERVAL` instead. (#199) (**Breaking Change**)
- Removed `InertialSensor::CALIBRATION_TIMEOUT` and replaced it with the `InertialSensor::CALIBRATION_START_TIMEOUT` and `InertialSensor::CALIBRATION_START_TIMEOUT` constants. (#212) (**Breaking Change**)
- `AdiDigitalOut::level` now reads the actual reported level value from VEXos, and thus now returns a `Result`. (#210) (**Breaking Change**)
- Removed the defunct `usd` module from `vexide::devices`. (#198) (**Breaking Change**)
- Removed `AdiSolenoid`. Use `AdiDigitalOut` instead. (#210) (**Breaking Change**)
- Removed the deprecated `ZERO_POSITION` and `ZERO_VELOCITY` `Motor` status flags. (#211) (**Breaking Change**)
- `GestureDirection::None` has been removed, as `OpticalSensor::next_gesture` now returns an `Option<Gesture>`. (#215) (**Breaking Change**)
- `GestureDirection` no longer has a `From` conversion for `u32`. (#215) (**Breaking Change**)
- Removed the `nalgebra` feature. All math types should natively support nalgebra conversions without any additional features. (#218) (**Breaking Change**)
- Removed `SmartDeviceType::None`. `SmartPort::device_type` now returns an `Option<SmartDeviceType>` which serves the same purpose. (#219) (**Breaking Change**)
- Removed `Position`-to-`Position` `Mul`/`Div` ops, as they were mathematically unsound. Prefer using `Position`-to-scalar operations for this. (#237) (**Breaking Change**)
- Removed `LinkError::Nul`. (#240) (**Breaking Change**)
- Removed `LinkError::Port`, because it was broken. VEXlink will no longer perform port validation. (#243) (**Breaking Change**)
- Removed the `TextSize` enum. Use the associated constants on the new `FontSize` struct instead. (#248) (**Breaking Change**)

### New Contributors

@zabackary made their first contribution in #164!

## [0.4.2]

### Added

### Fixed

- Fixed an issue related to the calling convention of vex-sdk functions causing docs.rs api reference build failures. (#165)
- Fixed flipped assert logic when writing to the controller screen. (#300)

### Changed

### Removed

### New Contributors

## [0.4.1]

### Added

### Fixed

- Updated to vex-sdk 0.21.0, fixing ABI incompatibilities between the VEXos calling convention and the hard-float ABI introduced in vexide 0.4.0. This should fix broken functions that pass floats to the SDK. (#156)

### Changed

### Removed

### New Contributors

## [0.4.0]

### Added

- Added support for the V5 GPS Sensor (#79)
- Added support for custom banner themes configurable through the `vexide::main` macro (#127)

### Fixed

- Fixed an issue where the distance sensor relative_size returned a u32 when it can be negative. (#116)
- Fixed an issue preventing the `Screen::draw_buffer` function from working properly. (#128)
- Fixed an issue where panic messages would not be displayed even when the `display_panics` feature was enabled if the screens render mode was set to `DoubleBuffered`. (#134)
- `GpsImu` should now validate on the correct port. (#141)

### Changed

- Refactored the distance sensor API. All readings from the sensor are now read at once in a `object` method that can be possibly `None` if no object was detected. (#122) (**Breaking Change**)
- Adjusted distance sensor status code errors to be more clear.
- Overhauled the design of the startup banner.
- Adjusted distance sensor error names. (#113) (**Breaking Change**)
- Renamed `SmartDevice::port_index` and `SmartPort::index` to `SmartDevice::port_number` and `SmartPort::port_number`. (#121) (**Breaking Change**)
- Renamed `AdiDevice::port_index` and `AdiPort::index` to `AdiDevice::port_number` and `AdiDevice::port_number`. (#121) (**Breaking Change**)
- `SmartPort::device_type` now no longer returns a `Result`. (#121) (**Breaking Change**)
- Updated the names of certain misspelled `enum` variants, constants, and fields. (#132) (**Breaking Change**)
- Marks many futures as `#[must_use]` to warn when futures are created without `await`ing them. (#112)
- Renamed `Screen` and its associated structs to `Display`. (#138) (**Breaking Change**)
- Changes the banner attribute syntax in the `vexide::main` macro. (#127) (**Breaking Change**)
- Controller joystick axis getters now return `f64` instead of `f32`. (#133) (**Breaking Change**)
- Fixed an issue where the async executor would block indefinetly on the first program run after a Brain reboot (#139)
- Removed the `critical_section` module from `vexide_core`, since vexide doesn't use interrupts and it can potentially break VEXos operations. (#144) (**Breaking Change**)
- Switched to a hard-float libm build with up to 6 times faster floating point operations. (#145)

### Removed

### New Contributors

## [0.3.0]

### Added

- The startup banner and code signature may now be configured using parameters passed to `vexide::main`. (#102)
- Added the ``ProgramOwner``, ``ProgramType``, and ``ProgramFlags`` types for code signature configuration. (#76)
- Created new ``force_rust_libm`` feature to force the use of a slower, 100% Rust, libm implementation. This is useful for building on WASM. (#106)
- Optimized floating point math operations available through the `Float` extension trait. (#77)
- Added text metrics getters to the `Text` widget. (#83)
- Added alignment support for the `Text` widget. (#85)
- `CompetitonBuilder` functions can now return a `ControlFlow` in order to explicitly end execution. (#89)
- `Point2` can now be converted to mint when using the `nalgebra` feature. (#91)

### Fixed

- Fixed a typo in some conditional compilation for the `smart_leds_trait` and `embedded_graphics` features that prevented them from being enabled.
- Peripherals can now be mutated in the main function (#75)
- Panic messages now output over serial even on `display_panics` feature.

### Changed

- Updated ``vex-sdk`` to version 0.17.0. (#76)
- Renamed ``ColdHeader`` to ``CodeSignature``. (#76) (**Breaking Change**)
- Renamed the entrypoint symbol from ``_entry`` to ``_start``. (#76) (**Breaking Change**)
- Renamed ``__stack_start`` and ``__stack_end`` symbols to ``__stack_top`` and ``__stack_bottom`` respectively. (#76) (**Breaking Change**)
- Renamed the ``.cold_magic`` section to ``.code_signature``. (#76) (**Breaking Change**)
- Made fields on screen widgets public. (#81)
- Renamed `Competition` to `CompetitionRuntime`, `CompetitionRobotExt` to `CompetitionExt`, and `CompetitionRobot` to `Competition`. (#87) (**Breaking Change**)
- Removed the `Error` associated type from the `Competition` trait and made all methods infallible. (#87) (**Breaking Change**)

### Removed

- The `no-banner` feature has been removed from `vexide-startup` and must now be toggled through the `vexide:main` attribute. (#102) (**Breaking Change**)
- Removed the useless ``__rodata_start`` and ``__rodata_end`` symbols.
- Support for `vexide-math` has been dropped. (#78) (**Breaking Change**)
- Removed the `vexide-graphics` crate and associated features (containing embedded-graphics and slint drivers) from the main vexide crate due to licensing concerns. These drivers will be available as crates licensed separately from the main `vexide` project. (#297) (**Breaking Change**)

### New Contributors

## [0.2.1]

### Added

### Fixed

- Fixed debug builds causing data aborts. (#67)

### Changed

### Removed

### New Contributors

## [0.2.0]

### Added

- Added `TICKS_PER_ROTATION` constant to `AdiEncoder` for use with `Position`.

### Fixed

- Removed unintentional re-exports from `vexide-core` program module. (**Breaking Change**)
- Fixed vision panicking after getting garbage data from vex-sdk.
- Corrected incorrect axis getters in the `Controller` API.

### Changed

### Removed

### New Contributors

[unreleased]: https://github.com/vexide/vexide/compare/v0.6.1...HEAD
[0.2.0]: https://github.com/vexide/vexide/compare/v0.1.0...v0.2.0
[0.2.1]: https://github.com/vexide/vexide/compare/v0.2.0...v0.2.1
[0.3.0]: https://github.com/vexide/vexide/compare/v0.2.1...v0.3.0
[0.4.0]: https://github.com/vexide/vexide/compare/v0.3.0...v0.4.0
[0.4.1]: https://github.com/vexide/vexide/compare/v0.4.0...v0.4.1
[0.4.2]: https://github.com/vexide/vexide/compare/v0.4.1...v0.4.2
[0.5.0]: https://github.com/vexide/vexide/compare/v0.4.2...v0.5.0
[0.5.1]: https://github.com/vexide/vexide/compare/v0.5.0...v0.5.1
[0.6.0]: https://github.com/vexide/vexide/compare/v0.5.1...v0.6.0
[0.6.1]: https://github.com/vexide/vexide/compare/v0.6.0...v0.6.1<|MERGE_RESOLUTION|>--- conflicted
+++ resolved
@@ -55,11 +55,8 @@
 - The `vexide::async_runtime::task` module is now a top-level `vexide::task` module. (#305) (**Breaking Change**)
 - Merged `vexide::core::time` and `vexide::async_runtime::time` into a single `vexide::time` module. (#305) (**Breaking Change**)
 - Moved `vexide::core` modules to the top-level `vexide` crate. For example, `vexide::core::fs` is now `vexide::fs`. (#305) (**Breaking Change**)
-<<<<<<< HEAD
 - `InertialSensor::calibrate`, `AdiGyroscope::calibrate`, `DynamicPeripherals` methods, `OpenOptions` methods, and `Text::align` are now callable in `const fn` context. (#308)
-=======
 - `vexide::allocator` is no longer cfg-gated to `target_vendor = "vex"`. (#307)
->>>>>>> 0f6fce0f
 
 ### Removed
 
