{
    "cSpell.words": [
        "baudrate",
        "bitfield",
        "centidegrees",
        "errno",
        "feedforward",
        "gearset",
        "loopspeed",
        "opcontrol",
        "vexlink"
    ],
    "rust-analyzer.cargo.allTargets": false,
    "rust-analyzer.check.targets": [
        "${workspaceFolder}/armv7a-vexos-eabi.json",
        "wasm32-unknown-unknown"
    ],
<<<<<<< HEAD
    "rust-analyzer.check.command": "clippy",
=======
    "rust-analyzer.cargo.extraArgs": [
        "--examples"
    ],
>>>>>>> cf9e5695
    "rust-analyzer.showUnlinkedFileNotification": false,
    "files.trimTrailingWhitespace": true,
    "files.trimFinalNewlines": true,
    "files.insertFinalNewline": true,
    "files.eol": "\n",
}<|MERGE_RESOLUTION|>--- conflicted
+++ resolved
@@ -15,13 +15,13 @@
         "${workspaceFolder}/armv7a-vexos-eabi.json",
         "wasm32-unknown-unknown"
     ],
-<<<<<<< HEAD
+    "rust-analyzer.cargo.extraArgs": [
+        "--examples",
+        "--lib",
+        "--bins",
+        "--all-features"
+    ],
     "rust-analyzer.check.command": "clippy",
-=======
-    "rust-analyzer.cargo.extraArgs": [
-        "--examples"
-    ],
->>>>>>> cf9e5695
     "rust-analyzer.showUnlinkedFileNotification": false,
     "files.trimTrailingWhitespace": true,
     "files.trimFinalNewlines": true,
