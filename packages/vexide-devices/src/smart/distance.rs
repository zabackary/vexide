--- conflicted
+++ resolved
@@ -79,23 +79,6 @@
     ///
     /// # Examples
     ///
-<<<<<<< HEAD
-    /// ```
-    /// use vexide::prelude::*;
-    /// use core::time::Duration;
-    ///
-    /// #[vexide::main]
-    /// async fn main(peripherals: Peripherals) {
-    ///     let distance_sensor = DistanceSensor::new(peripherals.port_1);
-    ///     loop {
-    ///         let object = distance_sensor.object().unwrap_or_default();
-    ///         println!("distance: {} with confidence: {}", object.distance, object.confidence);
-    ///         sleep(Duration::from_millis(10)).await;
-    ///     }
-    /// }
-    /// ```
-    ///
-=======
     /// Measure object distance and velocity:
     ///
     /// ```
@@ -132,7 +115,6 @@
     /// }
     /// ```
     ///
->>>>>>> ef88a5c1
     /// # Errors
     ///
     /// - A [`DistanceError::Port`] error is returned if there is not a distance sensor connected to the port.
