--- conflicted
+++ resolved
@@ -389,34 +389,18 @@
             // Use %s and varargs to escape the string to stop undefined and unsafe behavior
             match self.size {
                 TextSize::Small => vexDisplaySmallStringAt(
-<<<<<<< HEAD
-                    self.position.x as _,
-                    (self.position.y + Screen::HEADER_HEIGHT) as _,
+                    x as _,
+                    (y + Screen::HEADER_HEIGHT) as _,
                     c"%s".as_ptr(),
                     self.text.as_ptr(),
                 ),
-                TextSize::Medium => vexDisplayStringAt(
-                    self.position.x as _,
-                    (self.position.y + Screen::HEADER_HEIGHT) as _,
-                    c"%s".as_ptr(),
-=======
+                TextSize::Medium => {
+                    vexDisplayStringAt(x as _, (y + Screen::HEADER_HEIGHT) as _, c"%s".as_ptr(), self.text.as_ptr())
+                }
+                TextSize::Large => vexDisplayBigStringAt(
                     x as _,
                     (y + Screen::HEADER_HEIGHT) as _,
->>>>>>> 259590b0
-                    self.text.as_ptr(),
-                ),
-                TextSize::Medium => {
-                    vexDisplayStringAt(x as _, (y + Screen::HEADER_HEIGHT) as _, self.text.as_ptr())
-                }
-                TextSize::Large => vexDisplayBigStringAt(
-<<<<<<< HEAD
-                    self.position.x as _,
-                    (self.position.y + Screen::HEADER_HEIGHT) as _,
                     c"%s".as_ptr(),
-=======
-                    x as _,
-                    (y + Screen::HEADER_HEIGHT) as _,
->>>>>>> 259590b0
                     self.text.as_ptr(),
                 ),
             }
