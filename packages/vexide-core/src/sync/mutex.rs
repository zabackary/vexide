use core::{
    cell::UnsafeCell,
    fmt::Debug,
    sync::atomic::{AtomicBool, Ordering},
};

use futures_core::Future;
use lock_api::RawMutex as _;

struct MutexState(AtomicBool);
impl MutexState {
    const fn new() -> Self {
        Self(AtomicBool::new(false))
    }

    /// Returns true if the lock was acquired.
    fn try_lock(&self) -> bool {
        self.0
            .compare_exchange(false, true, Ordering::Acquire, Ordering::Acquire)
            .is_ok()
    }

    fn unlock(&self) {
        self.0.store(false, Ordering::Release);
    }
}

/// A raw, synchronous, spinning mutex type.
pub struct RawMutex {
    state: MutexState,
}
impl RawMutex {
    /// Creates a new raw mutex.
<<<<<<< HEAD
    #[must_use]
=======
    #[allow(clippy::new_without_default)]
>>>>>>> 3bc11abc
    pub const fn new() -> Self {
        Self {
            state: MutexState::new(),
        }
    }
}
unsafe impl lock_api::RawMutex for RawMutex {
    // Allow this because we can't get around it
    #[allow(clippy::declare_interior_mutable_const)]
    const INIT: Self = Self::new();

    type GuardMarker = lock_api::GuardSend;

    fn lock(&self) {
        while !self.state.try_lock() {
            core::hint::spin_loop();
        }
    }

    fn try_lock(&self) -> bool {
        self.state.try_lock()
    }

    unsafe fn unlock(&self) {
        self.state.unlock();
    }
}

/// A future that resolves to a mutex guard.
#[must_use = "futures do nothing unless you `.await` or poll them"]
pub struct MutexLockFuture<'a, T> {
    mutex: &'a Mutex<T>,
}
impl<'a, T> Future for MutexLockFuture<'a, T> {
    type Output = MutexGuard<'a, T>;

    fn poll(
        self: core::pin::Pin<&mut Self>,
        _: &mut core::task::Context<'_>,
    ) -> core::task::Poll<Self::Output> {
        if self.mutex.raw.try_lock() {
            core::task::Poll::Ready(MutexGuard::new(self.mutex))
        } else {
            core::task::Poll::Pending
        }
    }
}

/// The basic mutex type.
/// Mutexes are used to share variables between tasks safely.
pub struct Mutex<T> {
    raw: RawMutex,
    data: UnsafeCell<T>,
}
unsafe impl<T: Send> Send for Mutex<T> {}
unsafe impl<T> Sync for Mutex<T> {}

impl<T> Mutex<T> {
    /// Creates a new mutex.
    pub const fn new(data: T) -> Self {
        Self {
            raw: RawMutex::new(),
            data: UnsafeCell::new(data),
        }
    }

    /// Locks the mutex so that it cannot be locked in another task at the same time.
    /// Blocks the current task until the lock is acquired.
    pub const fn lock(&self) -> MutexLockFuture<'_, T> {
        MutexLockFuture { mutex: self }
    }

    /// Used internally to lock the mutex in a blocking fashion.
    /// This is necessary because a mutex may be created internally before the executor is ready to be initialized.
    pub(crate) fn lock_blocking(&self) -> MutexGuard<'_, T> {
        self.raw.lock();
        MutexGuard::new(self)
    }

    /// Attempts to acquire this lock. This function does not block.
    pub fn try_lock(&self) -> Option<MutexGuard<'_, T>> {
        if self.raw.try_lock() {
            Some(MutexGuard { mutex: self })
        } else {
            None
        }
    }

    /// Consumes the mutex and returns the inner data.
    pub fn into_inner(self) -> T {
        self.data.into_inner()
    }

    /// Gets a mutable reference to the inner data.
    pub fn get_mut(&mut self) -> &mut T {
        self.data.get_mut()
    }
}

impl<T> Debug for Mutex<T>
where
    T: Debug,
{
    fn fmt(&self, f: &mut core::fmt::Formatter<'_>) -> core::fmt::Result {
        struct Placeholder;
        impl Debug for Placeholder {
            fn fmt(&self, f: &mut core::fmt::Formatter<'_>) -> core::fmt::Result {
                f.write_str("<locked>")
            }
        }

        let mut d = f.debug_struct("Mutex");
        match self.try_lock() {
            Some(guard) => d.field("data", &&*guard),
            None => d.field("data", &Placeholder),
        };
        d.finish_non_exhaustive()
    }
}

impl<T> Default for Mutex<T>
where
    T: Default,
{
    fn default() -> Self {
        Self::new(T::default())
    }
}

impl<T> From<T> for Mutex<T> {
    fn from(value: T) -> Self {
        Self::new(value)
    }
}

/// Allows the user to access the data from a locked mutex.
/// Dereference to get the inner data.
#[derive(Debug)]
pub struct MutexGuard<'a, T> {
    mutex: &'a Mutex<T>,
}

impl<'a, T> MutexGuard<'a, T> {
    const fn new(mutex: &'a Mutex<T>) -> Self {
        Self { mutex }
    }

    pub(crate) unsafe fn unlock(&self) {
        // SAFETY: caller must ensure that this is safe
        unsafe {
            self.mutex.raw.unlock();
        }
    }

    pub(crate) fn relock(self) -> MutexLockFuture<'a, T> {
        let lock = self.mutex.lock();
        drop(self);
        lock
    }
}

impl<T> core::ops::Deref for MutexGuard<'_, T> {
    type Target = T;
    fn deref(&self) -> &T {
        unsafe { &*self.mutex.data.get() }
    }
}

impl<T> core::ops::DerefMut for MutexGuard<'_, T> {
    fn deref_mut(&mut self) -> &mut T {
        unsafe { &mut *self.mutex.data.get() }
    }
}

impl<T> Drop for MutexGuard<'_, T> {
    fn drop(&mut self) {
        unsafe { self.mutex.raw.unlock() };
    }
}<|MERGE_RESOLUTION|>--- conflicted
+++ resolved
@@ -31,11 +31,8 @@
 }
 impl RawMutex {
     /// Creates a new raw mutex.
-<<<<<<< HEAD
     #[must_use]
-=======
     #[allow(clippy::new_without_default)]
->>>>>>> 3bc11abc
     pub const fn new() -> Self {
         Self {
             state: MutexState::new(),
