--- conflicted
+++ resolved
@@ -25,13 +25,9 @@
     const ONCE_INCOMPLETE: bool = false;
     const ONCE_COMPLETE: bool = true;
 
-<<<<<<< HEAD
-    /// Create a new uncompleted Once
-    #[must_use]
-=======
     /// Create a new uncompleted [`Once`]
     #[allow(clippy::new_without_default)]
->>>>>>> 3bc11abc
+    #[must_use]
     pub const fn new() -> Self {
         Self {
             state: Mutex::new(false),
